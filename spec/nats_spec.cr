require "./spec_helper"
require "../src/nats"
require "uuid"

nats = NATS::Client.new

describe NATS do
  it "can publish and subscribe to messages" do
    subject = "temp.#{UUID.random}"
    string = ""
    raw_data = Bytes.empty

    nats.subscribe subject do |msg|
      string = msg.data
      raw_data = msg.raw_data
    end

    nats.publish subject, "foo"
    nats.flush

    string.should eq "foo"
    raw_data.should eq "foo".to_slice
  end

  it "can set message headers without a reply-to" do
    subject = "temp.#{UUID.random}"
    headers = nil
    body = Bytes.empty

    nats.subscribe subject do |msg|
      headers = msg.headers
      body = msg.raw_data
    end

    nats.publish subject, "asdf", headers: NATS::Message::Headers{"foo" => "bar"}
    nats.flush

    String.new(body).should eq "asdf"
    headers.should eq NATS::Message::Headers{"foo" => "bar"}
  end

  it "can set message headers with a reply-to" do
    subject = "temp.#{UUID.random}"
    headers = nil
    body = Bytes.empty
    reply_to = nil

    nats.subscribe subject do |msg|
      headers = msg.headers
      body = msg.raw_data
      reply_to = msg.reply_to
    end

    nats.publish subject, "asdf", reply_to: "my-reply-to", headers: NATS::Message::Headers{"foo" => "bar"}
    nats.flush

    String.new(body).should eq "asdf"
    reply_to.should eq "my-reply-to"
    headers.should eq NATS::Message::Headers{"foo" => "bar"}
  end

  it "can publish to multiple subscribers" do
    subject = "temp.#{UUID.random}"

    count = 0
    2.times do
      nats.subscribe(subject) { count += 1 }
    end

    nats.publish subject, ""
    nats.flush # Flush the published message

    count.should eq 2
  end

  it "can unsubscribe from subjects" do
    subject = "temp.#{UUID.random}"
    count = 0

    subbed = nats.subscribe(subject) { count += 1 }
    unsubbed = nats.subscribe(subject) { count += 1 }

    # We subscribed, now we're gonna unsub from one of them
    nats.unsubscribe unsubbed

    nats.publish subject, ""
    nats.flush

    # Only one of the two `subscribe` blocks should have run
    count.should eq 1
  end

  it "can make requests and reply to those requests" do
    subject = "temp.#{UUID.random}"

    nats.subscribe subject do |msg|
      nats.reply msg, msg.data.upcase
    end

    if response = nats.request(subject, "foo")
      response.raw_data.should eq "FOO".to_slice
    else
      raise "No response received"
    end
  end

  it "assigns replies to the original requesters" do
    subject = "temp.#{UUID.random}"
    # Echoing requests back to their requesters
    nats.subscribe subject do |msg|
      sleep rand.microseconds
      nats.reply msg, msg.raw_data
    end

    channel = Channel(Nil).new
    replies = Array.new(100) { -1 }
    100.times do |i|
      spawn do
        if response = nats.request(subject, i.to_s)
          replies[i] = String.new(response.raw_data).to_i
        end
        channel.send nil
      end
    end
    100.times { channel.receive }

    replies.should eq Array.new(100, &.itself)
  end

  it "receives a reply from only a single subscriber" do
    subject = "temp.#{UUID.random}"

    10.times do |i|
      nats.subscribe subject do |msg|
        nats.reply msg, i.to_s
      end
    end

<<<<<<< HEAD
    if response = nats.request(subject, "")
      # We have no guarantee which subscriber responds first, so we'll just make
      # sure that *one* of them did.
      (0...10).should contain String.new(response.raw_data).to_i
    else
      no_response!
    end
=======
    response = nats.request(subject, "") || raise "no response"
    # We have no guarantee which subscriber responds first, so we'll just make
    # sure that *one* of them did.
    (0...10).should contain String.new(response.body).to_i
>>>>>>> 512199fc
  end

  it "receives a single reply when requested asynchronously with a block" do
    subject = "temp.#{UUID.random}"
    count = 0

    10.times do |i|
      nats.subscribe subject do |msg|
        nats.reply msg, i.to_s
      end
    end

    nats.request(subject, "") do |response|
      count += 1
    end
    nats.flush              # Send the request
    nats.flush              # Give the response time to come back
    10.times { nats.flush } # Just to see if we're gonna get back any more

    count.should eq 1
  end

  it "handles disconnects" do
    subject = "temp.#{UUID.random}"
    nats.@socket.close # OOPS WE BROKE THE INTERNET
    data = nil

    nats.subscribe subject do |msg|
      data = msg.raw_data
    end

    nats.publish subject, "yep"
    nats.flush

    data.should eq "yep".to_slice
  end

  it "buffers data after a disconnect and sends it upon reconnection" do
    subject = "temp.#{UUID.random}"
    data = nil

    nats.subscribe subject do |msg|
      data = msg.raw_data
    end
    nats.@socket.close # OOPS WE BROKE THE INTERNET

    nats.publish subject, "yep"
    nats.flush

    data.should eq "yep".to_slice
  end

  it "drains subscriptions" do
    n = NATS::Client.new
    begin
      first = UUID.random.to_s
      second = UUID.random.to_s
      msgs = Hash(String, Array(String)).new { |h, k| h[k] = [] of String }
      n.subscribe first do |msg|
        msgs[first] << String.new(msg.body)
      end
      n.subscribe second do |msg|
        msgs[second] << String.new(msg.body)
      end
      n.publish first, "one"
      n.publish first, "two"
      n.publish second, "1"
      n.publish second, "2"

      n.drain

      msgs.should eq({
        first => %w[one two],
        second => %w[1 2],
      })
    ensure
      n.close
    end
  end

  it "drains subscriptions before closing" do
    n = NATS::Client.new
    subject = UUID.random.to_s
    greeting = nil
    n.subscribe(subject) do |msg|
      sleep 1.millisecond
      greeting = String.new(msg.body)
    end
    n.flush
    10.times { |i| n.publish subject, "hi #{i}" }

    n.close

    # 10 messages, 0..9
    greeting.should eq "hi 9"
  end

  it "connects to a server using NKeys" do
    port = rand(50_000..60_000)
    subject = UUID.random.to_s

    run_nats_on port, config: "nats_nkeys" do |client|
      client.subscribe(subject) { |msg| client.reply msg, msg.data.upcase }

      response = client.request(subject, "hello").not_nil!
      response.raw_data.should eq "HELLO".to_slice
    end
  end
end

private def no_response!
  raise "No response received"
end

private def run_nats_on(port : Int32, config : String)
  Process.run "nats-server", args: "-js --port #{port} --config #{__DIR__}/support/#{config}.conf".split do |process|
    wait_for_nats port
    client = NATS::Client.new(
      uri: URI.parse("nats://:#{port}"),
      nkeys_file: "#{__DIR__}/support/#{config}.seed",
    )
    yield client
  ensure
    process.signal :term
  end
end

private def wait_for_nats(port : Int32, host : String = "127.0.0.1")
  loop do
    if socket = TCPSocket.new(host, port)
      socket.close
      return
    end
  rescue ex : IO::Error
    sleep 10.milliseconds
  end
end<|MERGE_RESOLUTION|>--- conflicted
+++ resolved
@@ -136,20 +136,10 @@
       end
     end
 
-<<<<<<< HEAD
-    if response = nats.request(subject, "")
-      # We have no guarantee which subscriber responds first, so we'll just make
-      # sure that *one* of them did.
-      (0...10).should contain String.new(response.raw_data).to_i
-    else
-      no_response!
-    end
-=======
     response = nats.request(subject, "") || raise "no response"
     # We have no guarantee which subscriber responds first, so we'll just make
     # sure that *one* of them did.
-    (0...10).should contain String.new(response.body).to_i
->>>>>>> 512199fc
+    (0...10).should contain String.new(response.raw_data).to_i
   end
 
   it "receives a single reply when requested asynchronously with a block" do
