--- conflicted
+++ resolved
@@ -205,13 +205,7 @@
       # watch.each do |entry|
       #   # react to the key change
       #
-<<<<<<< HEAD
-      #
-      # ensure
-      #   watch.stop # exit the block
-=======
       #   watch.stop if entry.latest? # exit the block
->>>>>>> 512199fc
       # end
       # ```
       def watch(key : String, *, ignore_deletes = false, include_history = true, &block : Entry ->)
@@ -429,43 +423,6 @@
           filter_subject: "$KV.#{bucket}.#{key}",
           ack_policy: :none,
         )
-<<<<<<< HEAD
-        subscription = @nats.subscribe inbox, queue_group: deliver_group do |msg|
-          js_msg = JetStream::Message.new(msg)
-
-          operation = Entry::Operation::Put
-          case msg.headers.try { |h| h["KV-Operation"]? }
-          when "DEL"
-            operation = Entry::Operation::Delete
-          when "PURGE"
-            operation = Entry::Operation::Purge
-          end
-
-          if !ignore_deletes || operation.put?
-            _, bucket_name, key_name = msg.subject.split('.', 3)
-            get = Entry.new(
-              bucket: bucket_name,
-              key: key_name,
-              value: msg.raw_data,
-              revision: js_msg.stream_seq,
-              created_at: js_msg.timestamp,
-              delta: js_msg.pending,
-              operation: operation,
-            )
-
-            block.call get, watch
-          end
-        end
-
-        stop_channel.receive
-      ensure
-        if subscription
-          @nats.unsubscribe subscription
-        end
-        if stream_name && consumer && (name = consumer.name)
-          @nats.jetstream.consumer.delete stream_name, name
-        end
-=======
         Watch.new(
           bucket: bucket,
           key: key,
@@ -473,7 +430,6 @@
           consumer: consumer,
           ignore_deletes: ignore_deletes,
         )
->>>>>>> 512199fc
       end
 
       def delete(bucket : String, key : String)
@@ -585,7 +541,7 @@
             entry = Entry.new(
               bucket: bucket_name,
               key: key_name,
-              value: msg.body,
+              value: msg.data,
               revision: js_msg.stream_seq,
               created_at: js_msg.timestamp,
               delta: js_msg.pending,
@@ -598,7 +554,7 @@
             pp ignored: Entry.new(
               bucket: bucket_name,
               key: key_name,
-              value: msg.body,
+              value: msg.data,
               revision: js_msg.stream_seq,
               created_at: js_msg.timestamp,
               delta: js_msg.pending,
